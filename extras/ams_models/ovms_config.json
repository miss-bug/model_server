{
<<<<<<< HEAD
    "model_config_list": [
        {
            "config": {
                "name": "vehicle_detection_adas",
                "base_path": "/opt/models/vehicle_detection_adas"
            }
        },
        {
            "config": {
                "name": "age_gender_recognition",
                "base_path": "/opt/models/age_gender_recognition"
            }
        },
        {
            "config": {
                "name": "emotions_recognition",
                "base_path": "/opt/models/emotions_recognition"
            }
        },
        {
            "config": {
                "name": "vehicle_attributes",
                "base_path": "/opt/models/vehicle_attributes"
            }
        }
    ]
=======
  "model_config_list":[
    {
      "config": {
        "name": "vehicle_detection_adas",
        "base_path": "/opt/models/vehicle_detection_adas",
        "nireq": 10
      }
    },
    {
      "config": {
        "name": "emotions_recognition",
        "base_path": "/opt/models/emotions_recognition"
      }
    },
    {
      "config": {
        "name": "vehicle_attributes",
        "base_path": "/opt/models/vehicle_attributes"
      }
    },
    {
      "config": {
        "name": "person_vehicle_bike_detection",
        "base_path": "/opt/models/person_vehicle_bike_detection"
      }
    },
    {
      "config": {
        "name": "face_detection_adas",
        "base_path": "/opt/models/face_detection_adas"
      }
    }
  ]
>>>>>>> ce592bc4
}<|MERGE_RESOLUTION|>--- conflicted
+++ resolved
@@ -1,32 +1,4 @@
 {
-<<<<<<< HEAD
-    "model_config_list": [
-        {
-            "config": {
-                "name": "vehicle_detection_adas",
-                "base_path": "/opt/models/vehicle_detection_adas"
-            }
-        },
-        {
-            "config": {
-                "name": "age_gender_recognition",
-                "base_path": "/opt/models/age_gender_recognition"
-            }
-        },
-        {
-            "config": {
-                "name": "emotions_recognition",
-                "base_path": "/opt/models/emotions_recognition"
-            }
-        },
-        {
-            "config": {
-                "name": "vehicle_attributes",
-                "base_path": "/opt/models/vehicle_attributes"
-            }
-        }
-    ]
-=======
   "model_config_list":[
     {
       "config": {
@@ -39,6 +11,12 @@
       "config": {
         "name": "emotions_recognition",
         "base_path": "/opt/models/emotions_recognition"
+      }
+    },
+    {
+      "config": {
+        "name": "age_gender_recognition",
+        "base_path": "/opt/models/age_gender_recognition"
       }
     },
     {
@@ -60,5 +38,4 @@
       }
     }
   ]
->>>>>>> ce592bc4
 }