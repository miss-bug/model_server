//*****************************************************************************
// Copyright 2020-2021 Intel Corporation
//
// Licensed under the Apache License, Version 2.0 (the "License");
// you may not use this file except in compliance with the License.
// You may obtain a copy of the License at
//
//     http://www.apache.org/licenses/LICENSE-2.0
//
// Unless required by applicable law or agreed to in writing, software
// distributed under the License is distributed on an "AS IS" BASIS,
// WITHOUT WARRANTIES OR CONDITIONS OF ANY KIND, either express or implied.
// See the License for the specific language governing permissions and
// limitations under the License.
//*****************************************************************************

#include "status.hpp"

namespace ovms {

const std::map<const StatusCode, const std::string> Status::statusMessageMap = {
    {StatusCode::OK, ""},

    {StatusCode::PATH_INVALID, "The provided base path is invalid or doesn't exists"},
    {StatusCode::FILE_INVALID, "File not found or cannot open"},
    {StatusCode::NO_MODEL_VERSION_AVAILABLE, "Not a single model version directory has valid numeric name"},
    {StatusCode::NETWORK_NOT_LOADED, "Error while loading a network"},
    {StatusCode::JSON_INVALID, "The file is not valid json"},
    {StatusCode::MODELINSTANCE_NOT_FOUND, "ModelInstance not found"},
    {StatusCode::SHAPE_WRONG_FORMAT, "The provided shape is in wrong format"},
    {StatusCode::PLUGIN_CONFIG_WRONG_FORMAT, "Plugin config is in wrong format"},
    {StatusCode::MODEL_VERSION_POLICY_WRONG_FORMAT, "Model version policy is in wrong format"},
    {StatusCode::MODEL_VERSION_POLICY_UNSUPPORTED_KEY, "Model version policy contains unsupported key"},
    {StatusCode::RESHAPE_ERROR, "Model could not be reshaped with requested shape"},
    {StatusCode::ANONYMOUS_FIXED_SHAPE_NOT_ALLOWED, "Anonymous fixed shape is invalid for models with multiple inputs"},
    {StatusCode::CANNOT_LOAD_NETWORK_INTO_TARGET_DEVICE, "Cannot load network into target device"},
    {StatusCode::MODEL_MISSING, "Model with requested name and/or version is not found"},
    {StatusCode::MODEL_NAME_MISSING, "Model with requested name is not found"},
    {StatusCode::MODEL_VERSION_MISSING, "Model with requested version is not found"},
    {StatusCode::MODEL_VERSION_NOT_LOADED_ANYMORE, "Model with requested version is retired"},
    {StatusCode::MODEL_VERSION_NOT_LOADED_YET, "Model with requested version is not loaded yet"},
    {StatusCode::PIPELINE_DEFINITION_NOT_LOADED_ANYMORE, "Pipeline is retired"},
    {StatusCode::PIPELINE_DEFINITION_NOT_LOADED_YET, "Pipeline is not loaded yet"},
    {StatusCode::MODEL_SPEC_MISSING, "model_spec missing in request"},
    {StatusCode::INVALID_SIGNATURE_DEF, "Invalid signature name"},
    {StatusCode::CONFIG_SHAPE_IS_NOT_IN_NETWORK, "Shape from config not found in network"},
    {StatusCode::INVALID_NIREQ, "Nireq parameter too high"},
    {StatusCode::REQUESTED_DYNAMIC_PARAMETERS_ON_SUBSCRIBED_MODEL, "Requested dynamic parameters but model is used in pipeline"},
    {StatusCode::PIPELINE_STREAM_ID_NOT_READY_YET, "Node is not ready for execution"},
    {StatusCode::REQUESTED_DYNAMIC_PARAMETERS_ON_STATEFUL_MODEL, "Dynamic shape and dynamic batch size are not supported for stateful models"},
    {StatusCode::REQUESTED_STATEFUL_PARAMETERS_ON_SUBSCRIBED_MODEL, "Stateful model cannot be subscribed to pipeline"},
    {StatusCode::INVALID_NON_STATEFUL_MODEL_PARAMETER, "Stateful model config parameter used for non stateful model"},
    {StatusCode::INVALID_SEQUENCE_TIMEOUT, "Sequence timeout parameter too high"},
    {StatusCode::INVALID_MAX_SEQUENCE_NUMBER, "Sequence max number parameter too high"},

    // Sequence management
    {StatusCode::SEQUENCE_MISSING, "Sequence with provided ID does not exist"},
    {StatusCode::SEQUENCE_ALREADY_EXISTS, "Sequence with provided ID already exists"},
    {StatusCode::SEQUENCE_ID_NOT_PROVIDED, "Sequence ID has not been provided in request inputs"},
    {StatusCode::INVALID_SEQUENCE_CONTROL_INPUT, "Unexpected value of sequence control input"},
    {StatusCode::SEQUENCE_ID_BAD_TYPE, "Could not find sequence id in expected tensor proto field uint64_val"},
    {StatusCode::SEQUENCE_CONTROL_INPUT_BAD_TYPE, "Could not find sequence control input in expected tensor proto field uint32_val"},
    {StatusCode::SEQUENCE_TERMINATED, "Sequence last request is being processed and it's not available anymore"},
    {StatusCode::SPECIAL_INPUT_NO_TENSOR_SHAPE, "Special input proto does not contain tensor shape information"},

    // Predict request validation
    {StatusCode::INVALID_NO_OF_INPUTS, "Invalid number of inputs"},
    {StatusCode::INVALID_MISSING_INPUT, "Missing input with specific name"},
    {StatusCode::INVALID_NO_OF_SHAPE_DIMENSIONS, "Invalid number of shape dimensions"},
    {StatusCode::INVALID_BATCH_SIZE, "Invalid input batch size"},
    {StatusCode::INVALID_SHAPE, "Invalid input shape"},
    {StatusCode::INVALID_PRECISION, "Invalid input precision"},
    {StatusCode::INVALID_VALUE_COUNT, "Invalid number of values in tensor proto container"},
    {StatusCode::INVALID_CONTENT_SIZE, "Invalid content size of tensor proto"},

    // Deserialization
    {StatusCode::OV_UNSUPPORTED_DESERIALIZATION_PRECISION, "Unsupported deserialization precision"},
    {StatusCode::OV_INTERNAL_DESERIALIZATION_ERROR, "Internal deserialization error"},

    // Inference
    {StatusCode::OV_INTERNAL_INFERENCE_ERROR, "Internal inference error"},

    // Serialization
    {StatusCode::OV_UNSUPPORTED_SERIALIZATION_PRECISION, "Unsupported serialization precision"},
    {StatusCode::OV_INTERNAL_SERIALIZATION_ERROR, "Internal serialization error"},

    // GetModelStatus
    {StatusCode::INTERNAL_ERROR, "Internal server error"},

    // Rest handler failure
    {StatusCode::REST_INVALID_URL, "Invalid request URL"},
    {StatusCode::REST_UNSUPPORTED_METHOD, "Unsupported method"},

    // Rest parser failure
    {StatusCode::REST_BODY_IS_NOT_AN_OBJECT, "Request body should be JSON object"},
    {StatusCode::REST_PREDICT_UNKNOWN_ORDER, "Invalid JSON structure. Could not detect row or column format"},
    {StatusCode::REST_INSTANCES_NOT_AN_ARRAY, "Invalid JSON structure. Nonamed instance is not an array."},
    {StatusCode::REST_NAMED_INSTANCE_NOT_AN_OBJECT, "Invalid JSON structure. One of named instances is not a JSON object."},
    {StatusCode::REST_INPUT_NOT_PREALLOCATED, "Internal allocation error"},
    {StatusCode::REST_NO_INSTANCES_FOUND, "Invalid JSON structure. Missing instances in row format"},
    {StatusCode::REST_INSTANCES_NOT_NAMED_OR_NONAMED, "Could not detect neither named or nonamed format"},
    {StatusCode::REST_COULD_NOT_PARSE_INSTANCE, "Could not parse instance content. Not valid ndarray detected"},
    {StatusCode::REST_INSTANCES_BATCH_SIZE_DIFFER, "Invalid JSON structure. Request inputs have different batch sizes"},
    {StatusCode::REST_INPUTS_NOT_AN_OBJECT, "Invalid JSON structure. One of inputs is not a JSON object."},
    {StatusCode::REST_NO_INPUTS_FOUND, "Invalid JSON structure. Missing inputs in column format"},
    {StatusCode::REST_COULD_NOT_PARSE_INPUT, "Could not parse input content. Not valid ndarray detected"},
    {StatusCode::REST_PROTO_TO_STRING_ERROR, "Response parsing to JSON error"},
    {StatusCode::REST_UNSUPPORTED_PRECISION, "Could not parse input content. Unsupported data precision detected"},
    {StatusCode::REST_SERIALIZE_TENSOR_CONTENT_INVALID_SIZE, "Size of data in tensor_content does not match declared tensor shape"},
    {StatusCode::REST_SERIALIZE_VAL_FIELD_INVALID_SIZE, "Number of elements in xxx_val field does not match declared tensor shape"},
    {StatusCode::REST_SERIALIZE_NO_DATA, "No data found in tensor_content or xxx_val field matching tensor dtype"},

    // Pipeline validation errors
    {StatusCode::PIPELINE_DEFINITION_ALREADY_EXIST, "Pipeline definition with the same name already exists"},
    {StatusCode::PIPELINE_NODE_WRONG_KIND_CONFIGURATION, "Unsupported node type"},
    {StatusCode::PIPELINE_MULTIPLE_ENTRY_NODES, "Pipeline definition has multiple request nodes"},
    {StatusCode::PIPELINE_MULTIPLE_EXIT_NODES, "Pipeline definition has multiple response nodes"},
    {StatusCode::PIPELINE_MISSING_ENTRY_OR_EXIT, "Pipeline definition is missing request or response node"},
    {StatusCode::PIPELINE_DEFINITION_NAME_MISSING, "Model with requested name is not found"},
    {StatusCode::PIPELINE_NODE_NAME_DUPLICATE, "Pipeline definition has multiple nodes with the same name"},
    {StatusCode::PIPELINE_CYCLE_FOUND, "Pipeline definition contains a cycle"},
    {StatusCode::PIPELINE_CONTAINS_UNCONNECTED_NODES, "Pipeline definition has unconnected nodes"},
    {StatusCode::PIPELINE_NODE_REFERING_TO_MISSING_NODE, "Pipeline definition has reference to missing node"},
    {StatusCode::PIPELINE_NODE_REFERING_TO_MISSING_MODEL, "Pipeline definition has reference to missing model"},
    {StatusCode::PIPELINE_NODE_REFERING_TO_MISSING_DATA_SOURCE, "Pipeline definition has reference to missing data source"},
    {StatusCode::PIPELINE_NODE_REFERING_TO_MISSING_MODEL_OUTPUT, "Pipeline definition has reference to missing model output"},
    {StatusCode::PIPELINE_CONNECTION_TO_MISSING_MODEL_INPUT, "Pipeline definition has connection to non existing model input"},
    {StatusCode::PIPELINE_NOT_ALL_INPUTS_CONNECTED, "Pipeline definition does not have connections for all inputs of underlying models"},
    {StatusCode::PIPELINE_MODEL_INPUT_CONNECTED_TO_MULTIPLE_DATA_SOURCES, "Pipeline definition has multiple connections to the same input of underlying model"},
    {StatusCode::PIPELINE_EXIT_USED_AS_NODE_DEPENDENCY, "Pipeline definition has response node used as dependency node"},
    {StatusCode::PIPELINE_NAME_OCCUPIED, "Pipeline has the same name as model"},
<<<<<<< HEAD
    {StatusCode::PIPELINE_DEMULTIPLEXER_MULTIPLE_BATCH_SIZE, "Batch size >= 2 is not allowed when demultiplexer is used"},

=======
    {StatusCode::PIPELINE_INCONSISTENT_SHARD_DIMENSIONS, "Gathered blob shards dimensions are differnt"},
    {StatusCode::PIPELINE_WRONG_NUMBER_OF_DIMENSIONS_TO_DEMULTIPLY, "Wrong number of dimensions in a blob to be sharded"},
    {StatusCode::PIPELINE_WRONG_DIMENSION_SIZE_TO_DEMULTIPLY, "Wrong dimension size. Should match demultiply count"},
    {StatusCode::PIPELINE_TRIED_TO_SET_THE_SAME_INPUT_TWICE, "Tried to set the same input twice for node input handler"},
    {StatusCode::PIPELINE_TRIED_TO_SET_INPUT_SHARD_FOR_ORDINARY_INPUT_HANDLER, "Tried to set input with shard id > 0 for ordinary input handler"},
>>>>>>> 6e3b096f
    // Storage errors
    // S3
    {StatusCode::S3_BUCKET_NOT_FOUND, "S3 Bucket not found"},
    {StatusCode::S3_METADATA_FAIL, "S3 metadata failure"},
    {StatusCode::S3_FAILED_LIST_OBJECTS, "S3 Failed to list objects"},
    {StatusCode::S3_FAILED_GET_TIME, "S3 Failed to get modification time"},
    {StatusCode::S3_INVALID_ACCESS, "S3 Invalid access rights"},
    {StatusCode::S3_FILE_NOT_FOUND, "S3 File or directory not found"},
    {StatusCode::S3_FILE_INVALID, "S3 File path is invalid"},
    {StatusCode::S3_FAILED_GET_OBJECT, "S3 Failed to get object from path"},

    // GCS
    {StatusCode::GCS_BUCKET_NOT_FOUND, "GCS Bucket not found"},
    {StatusCode::GCS_METADATA_FAIL, "GCS metadata failure"},
    {StatusCode::GCS_FAILED_LIST_OBJECTS, "GCS Failed to list objects"},
    {StatusCode::GCS_FAILED_GET_TIME, "GCS Failed to list objects"},
    {StatusCode::GCS_INVALID_ACCESS, "GCS Invalid access rights"},
    {StatusCode::GCS_FILE_NOT_FOUND, "GCS File or directory not found"},
    {StatusCode::GCS_FILE_INVALID, "GCS File path is invalid"},
    {StatusCode::GCS_FAILED_GET_OBJECT, "GCS Failed to get object from path"},
    {StatusCode::GCS_INCORRECT_REQUESTED_OBJECT_TYPE, "GCS invalid object type in path"},

    // AS
    {StatusCode::AS_INVALID_PATH, "AS Invalid path"},
    {StatusCode::AS_CONTAINER_NOT_FOUND, "AS Container not found"},
    {StatusCode::AS_SHARE_NOT_FOUND, "AS Share not found"},
    {StatusCode::AS_METADATA_FAIL, "AS metadata failure"},
    {StatusCode::AS_FAILED_LIST_OBJECTS, "AS Failed to list objects"},
    {StatusCode::AS_FAILED_GET_TIME, "AS Failed to list objects"},
    {StatusCode::AS_INVALID_ACCESS, "AS Invalid access rights"},
    {StatusCode::AS_FILE_NOT_FOUND, "AS File or directory not found"},
    {StatusCode::AS_FILE_INVALID, "AS File path is invalid"},
    {StatusCode::AS_FAILED_GET_OBJECT, "AS Failed to get object from path"},
    {StatusCode::AS_INCORRECT_REQUESTED_OBJECT_TYPE, "AS invalid object type in path"},

    // Custom Loader
    {StatusCode::CUSTOM_LOADER_LIBRARY_INVALID, "Custom Loader library not found or cannot open"},
    {StatusCode::CUSTOM_LOADER_LIBRARY_LOAD_FAILED, "Cannot load the custom library"},
    {StatusCode::CUSTOM_LOADER_EXISTS, "The custom loader is already present in loaders list"},
    {StatusCode::CUSTOM_LOADER_NOT_PRESENT, "The custom loader is not present in loaders list"},
    {StatusCode::CUSTOM_LOADER_INIT_FAILED, "Custom Loader LoadInit failed"},
    {StatusCode::CUSTOM_LOADER_ERROR, "Custom Loader Generic / Unknown Error"},
};

const std::map<const StatusCode, grpc::StatusCode> Status::grpcStatusMap = {
    {StatusCode::OK, grpc::StatusCode::OK},

    {StatusCode::PATH_INVALID, grpc::StatusCode::INTERNAL},
    {StatusCode::FILE_INVALID, grpc::StatusCode::INTERNAL},
    {StatusCode::NO_MODEL_VERSION_AVAILABLE, grpc::StatusCode::INTERNAL},
    {StatusCode::NETWORK_NOT_LOADED, grpc::StatusCode::INTERNAL},
    {StatusCode::JSON_INVALID, grpc::StatusCode::INTERNAL},
    {StatusCode::MODELINSTANCE_NOT_FOUND, grpc::StatusCode::INTERNAL},
    {StatusCode::SHAPE_WRONG_FORMAT, grpc::StatusCode::INTERNAL},
    {StatusCode::PLUGIN_CONFIG_WRONG_FORMAT, grpc::StatusCode::INTERNAL},
    {StatusCode::MODEL_VERSION_POLICY_WRONG_FORMAT, grpc::StatusCode::INTERNAL},
    {StatusCode::MODEL_VERSION_POLICY_UNSUPPORTED_KEY, grpc::StatusCode::INTERNAL},
    {StatusCode::RESHAPE_ERROR, grpc::StatusCode::FAILED_PRECONDITION},
    {StatusCode::MODEL_MISSING, grpc::StatusCode::NOT_FOUND},
    {StatusCode::MODEL_NAME_MISSING, grpc::StatusCode::NOT_FOUND},
    {StatusCode::PIPELINE_DEFINITION_NAME_MISSING, grpc::StatusCode::NOT_FOUND},
    {StatusCode::MODEL_VERSION_MISSING, grpc::StatusCode::NOT_FOUND},
    {StatusCode::MODEL_VERSION_NOT_LOADED_ANYMORE, grpc::StatusCode::NOT_FOUND},
    {StatusCode::MODEL_VERSION_NOT_LOADED_YET, grpc::StatusCode::NOT_FOUND},
    {StatusCode::PIPELINE_DEFINITION_NOT_LOADED_ANYMORE, grpc::StatusCode::NOT_FOUND},
    {StatusCode::PIPELINE_DEFINITION_NOT_LOADED_YET, grpc::StatusCode::NOT_FOUND},
    {StatusCode::MODEL_SPEC_MISSING, grpc::StatusCode::INVALID_ARGUMENT},
    {StatusCode::INVALID_SIGNATURE_DEF, grpc::StatusCode::INVALID_ARGUMENT},

    // Sequence management
    {StatusCode::SEQUENCE_MISSING, grpc::StatusCode::INVALID_ARGUMENT},
    {StatusCode::SEQUENCE_ALREADY_EXISTS, grpc::StatusCode::INVALID_ARGUMENT},
    {StatusCode::SEQUENCE_ID_NOT_PROVIDED, grpc::StatusCode::INVALID_ARGUMENT},
    {StatusCode::INVALID_SEQUENCE_CONTROL_INPUT, grpc::StatusCode::INVALID_ARGUMENT},
    {StatusCode::SEQUENCE_ID_BAD_TYPE, grpc::StatusCode::INVALID_ARGUMENT},
    {StatusCode::SEQUENCE_CONTROL_INPUT_BAD_TYPE, grpc::StatusCode::INVALID_ARGUMENT},
    {StatusCode::SEQUENCE_TERMINATED, grpc::StatusCode::INVALID_ARGUMENT},
    {StatusCode::SPECIAL_INPUT_NO_TENSOR_SHAPE, grpc::StatusCode::INVALID_ARGUMENT},

    // Predict request validation
    {StatusCode::INVALID_NO_OF_INPUTS, grpc::StatusCode::INVALID_ARGUMENT},
    {StatusCode::INVALID_MISSING_INPUT, grpc::StatusCode::INVALID_ARGUMENT},
    {StatusCode::INVALID_NO_OF_SHAPE_DIMENSIONS, grpc::StatusCode::INVALID_ARGUMENT},
    {StatusCode::INVALID_BATCH_SIZE, grpc::StatusCode::INVALID_ARGUMENT},
    {StatusCode::INVALID_SHAPE, grpc::StatusCode::INVALID_ARGUMENT},
    {StatusCode::INVALID_PRECISION, grpc::StatusCode::INVALID_ARGUMENT},
    {StatusCode::INVALID_VALUE_COUNT, grpc::StatusCode::INVALID_ARGUMENT},
    {StatusCode::INVALID_CONTENT_SIZE, grpc::StatusCode::INVALID_ARGUMENT},

    // Deserialization

    // Should never occur - ModelInstance::validate takes care of that
    {StatusCode::OV_UNSUPPORTED_DESERIALIZATION_PRECISION, grpc::StatusCode::INTERNAL},
    {StatusCode::OV_INTERNAL_DESERIALIZATION_ERROR, grpc::StatusCode::INTERNAL},

    // Inference
    {StatusCode::OV_INTERNAL_INFERENCE_ERROR, grpc::StatusCode::INTERNAL},

    // Serialization

    // Should never occur - it should be validated during model loading
    {StatusCode::OV_UNSUPPORTED_SERIALIZATION_PRECISION, grpc::StatusCode::INTERNAL},
    {StatusCode::OV_INTERNAL_SERIALIZATION_ERROR, grpc::StatusCode::INTERNAL},

    // GetModelStatus
    {StatusCode::INTERNAL_ERROR, grpc::StatusCode::INTERNAL},
};

const std::map<const StatusCode, net_http::HTTPStatusCode> Status::httpStatusMap = {
    {StatusCode::OK, net_http::HTTPStatusCode::OK},

    // REST handler failure
    {StatusCode::REST_INVALID_URL, net_http::HTTPStatusCode::BAD_REQUEST},
    {StatusCode::REST_UNSUPPORTED_METHOD, net_http::HTTPStatusCode::NONE_ACC},

    // REST parser failure
    {StatusCode::REST_BODY_IS_NOT_AN_OBJECT, net_http::HTTPStatusCode::BAD_REQUEST},
    {StatusCode::REST_PREDICT_UNKNOWN_ORDER, net_http::HTTPStatusCode::BAD_REQUEST},
    {StatusCode::REST_INSTANCES_NOT_AN_ARRAY, net_http::HTTPStatusCode::BAD_REQUEST},
    {StatusCode::REST_NAMED_INSTANCE_NOT_AN_OBJECT, net_http::HTTPStatusCode::BAD_REQUEST},
    {StatusCode::REST_INPUT_NOT_PREALLOCATED, net_http::HTTPStatusCode::ERROR},
    {StatusCode::REST_NO_INSTANCES_FOUND, net_http::HTTPStatusCode::BAD_REQUEST},
    {StatusCode::REST_INSTANCES_NOT_NAMED_OR_NONAMED, net_http::HTTPStatusCode::BAD_REQUEST},
    {StatusCode::REST_COULD_NOT_PARSE_INSTANCE, net_http::HTTPStatusCode::BAD_REQUEST},
    {StatusCode::REST_INSTANCES_BATCH_SIZE_DIFFER, net_http::HTTPStatusCode::BAD_REQUEST},
    {StatusCode::REST_INPUTS_NOT_AN_OBJECT, net_http::HTTPStatusCode::BAD_REQUEST},
    {StatusCode::REST_NO_INPUTS_FOUND, net_http::HTTPStatusCode::BAD_REQUEST},
    {StatusCode::REST_COULD_NOT_PARSE_INPUT, net_http::HTTPStatusCode::BAD_REQUEST},
    {StatusCode::REST_PROTO_TO_STRING_ERROR, net_http::HTTPStatusCode::ERROR},
    {StatusCode::REST_UNSUPPORTED_PRECISION, net_http::HTTPStatusCode::BAD_REQUEST},
    {StatusCode::REST_SERIALIZE_TENSOR_CONTENT_INVALID_SIZE, net_http::HTTPStatusCode::ERROR},

    {StatusCode::PATH_INVALID, net_http::HTTPStatusCode::ERROR},
    {StatusCode::FILE_INVALID, net_http::HTTPStatusCode::ERROR},
    {StatusCode::NO_MODEL_VERSION_AVAILABLE, net_http::HTTPStatusCode::ERROR},
    {StatusCode::NETWORK_NOT_LOADED, net_http::HTTPStatusCode::ERROR},
    {StatusCode::JSON_INVALID, net_http::HTTPStatusCode::ERROR},
    {StatusCode::MODELINSTANCE_NOT_FOUND, net_http::HTTPStatusCode::ERROR},
    {StatusCode::SHAPE_WRONG_FORMAT, net_http::HTTPStatusCode::ERROR},
    {StatusCode::PLUGIN_CONFIG_WRONG_FORMAT, net_http::HTTPStatusCode::ERROR},
    {StatusCode::MODEL_VERSION_POLICY_WRONG_FORMAT, net_http::HTTPStatusCode::ERROR},
    {StatusCode::MODEL_VERSION_POLICY_UNSUPPORTED_KEY, net_http::HTTPStatusCode::ERROR},
    {StatusCode::RESHAPE_ERROR, net_http::HTTPStatusCode::PRECOND_FAILED},
    {StatusCode::MODEL_MISSING, net_http::HTTPStatusCode::NOT_FOUND},
    {StatusCode::MODEL_NAME_MISSING, net_http::HTTPStatusCode::NOT_FOUND},
    {StatusCode::PIPELINE_DEFINITION_NAME_MISSING, net_http::HTTPStatusCode::NOT_FOUND},
    {StatusCode::MODEL_VERSION_MISSING, net_http::HTTPStatusCode::NOT_FOUND},
    {StatusCode::MODEL_VERSION_NOT_LOADED_ANYMORE, net_http::HTTPStatusCode::NOT_FOUND},
    {StatusCode::MODEL_VERSION_NOT_LOADED_YET, net_http::HTTPStatusCode::NOT_FOUND},
    {StatusCode::PIPELINE_DEFINITION_NOT_LOADED_YET, net_http::HTTPStatusCode::NOT_FOUND},
    {StatusCode::PIPELINE_DEFINITION_NOT_LOADED_ANYMORE, net_http::HTTPStatusCode::NOT_FOUND},
    {StatusCode::MODEL_SPEC_MISSING, net_http::HTTPStatusCode::BAD_REQUEST},
    {StatusCode::INVALID_SIGNATURE_DEF, net_http::HTTPStatusCode::BAD_REQUEST},

    // Predict request validation
    {StatusCode::INVALID_NO_OF_INPUTS, net_http::HTTPStatusCode::BAD_REQUEST},
    {StatusCode::INVALID_MISSING_INPUT, net_http::HTTPStatusCode::BAD_REQUEST},
    {StatusCode::INVALID_NO_OF_SHAPE_DIMENSIONS, net_http::HTTPStatusCode::BAD_REQUEST},
    {StatusCode::INVALID_BATCH_SIZE, net_http::HTTPStatusCode::BAD_REQUEST},
    {StatusCode::INVALID_SHAPE, net_http::HTTPStatusCode::BAD_REQUEST},
    {StatusCode::INVALID_PRECISION, net_http::HTTPStatusCode::BAD_REQUEST},
    {StatusCode::INVALID_VALUE_COUNT, net_http::HTTPStatusCode::BAD_REQUEST},
    {StatusCode::INVALID_CONTENT_SIZE, net_http::HTTPStatusCode::BAD_REQUEST},

    // Deserialization

    // Should never occur - ModelInstance::validate takes care of that
    {StatusCode::OV_UNSUPPORTED_DESERIALIZATION_PRECISION, net_http::HTTPStatusCode::ERROR},
    {StatusCode::OV_INTERNAL_DESERIALIZATION_ERROR, net_http::HTTPStatusCode::ERROR},

    // Inference
    {StatusCode::OV_INTERNAL_INFERENCE_ERROR, net_http::HTTPStatusCode::ERROR},

    // Serialization

    // Should never occur - it should be validated during model loading
    {StatusCode::OV_UNSUPPORTED_SERIALIZATION_PRECISION, net_http::HTTPStatusCode::ERROR},
    {StatusCode::OV_INTERNAL_SERIALIZATION_ERROR, net_http::HTTPStatusCode::ERROR},

    // GetModelStatus
    {StatusCode::INTERNAL_ERROR, net_http::HTTPStatusCode::ERROR},
};

}  // namespace ovms<|MERGE_RESOLUTION|>--- conflicted
+++ resolved
@@ -129,16 +129,13 @@
     {StatusCode::PIPELINE_MODEL_INPUT_CONNECTED_TO_MULTIPLE_DATA_SOURCES, "Pipeline definition has multiple connections to the same input of underlying model"},
     {StatusCode::PIPELINE_EXIT_USED_AS_NODE_DEPENDENCY, "Pipeline definition has response node used as dependency node"},
     {StatusCode::PIPELINE_NAME_OCCUPIED, "Pipeline has the same name as model"},
-<<<<<<< HEAD
     {StatusCode::PIPELINE_DEMULTIPLEXER_MULTIPLE_BATCH_SIZE, "Batch size >= 2 is not allowed when demultiplexer is used"},
-
-=======
     {StatusCode::PIPELINE_INCONSISTENT_SHARD_DIMENSIONS, "Gathered blob shards dimensions are differnt"},
     {StatusCode::PIPELINE_WRONG_NUMBER_OF_DIMENSIONS_TO_DEMULTIPLY, "Wrong number of dimensions in a blob to be sharded"},
     {StatusCode::PIPELINE_WRONG_DIMENSION_SIZE_TO_DEMULTIPLY, "Wrong dimension size. Should match demultiply count"},
     {StatusCode::PIPELINE_TRIED_TO_SET_THE_SAME_INPUT_TWICE, "Tried to set the same input twice for node input handler"},
     {StatusCode::PIPELINE_TRIED_TO_SET_INPUT_SHARD_FOR_ORDINARY_INPUT_HANDLER, "Tried to set input with shard id > 0 for ordinary input handler"},
->>>>>>> 6e3b096f
+
     // Storage errors
     // S3
     {StatusCode::S3_BUCKET_NOT_FOUND, "S3 Bucket not found"},
