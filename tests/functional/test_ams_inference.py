--- conflicted
+++ resolved
@@ -93,12 +93,8 @@
             image_bytes = image_file.read()
         _, ports = start_ams_service
         ams_port = ports['port']
-<<<<<<< HEAD
-        targets = ["ageGenderRecognition","vehicleDetection", "vehicleClassification", "emotionsRecognition"]
-=======
-        targets = ["vehicleDetection", "vehicleClassification", "emotionsRecognition",
+        targets = ["ageGenderRecognition", "vehicleDetection", "vehicleClassification", "emotionsRecognition",
                    "personVehicleBikeDetection", "faceDetection"]
->>>>>>> ce592bc4
         for target in targets:
             endpoint_url = "http://localhost:{}/{}".format(ams_port, target)
             response = requests.post(endpoint_url,
@@ -121,12 +117,8 @@
 
         _, ports = start_ams_service
         ams_port = ports['port']
-<<<<<<< HEAD
-        targets = ["ageGenderRecognition", "vehicleDetection", "vehicleClassification", "emotionsRecognition"]
-=======
-        targets = ["vehicleDetection", "vehicleClassification", "emotionsRecognition",
+        targets = ["ageGenderRecognition", "vehicleDetection", "vehicleClassification", "emotionsRecognition",
                    "personVehicleBikeDetection", "faceDetection"]
->>>>>>> ce592bc4
         for target in targets:
             endpoint_url = "http://localhost:{}/{}".format(ams_port, target)
 
